--- conflicted
+++ resolved
@@ -1,6 +1,7 @@
 module Cachix.Daemon.Client (push, stop) where
 
 import Cachix.Client.Env as Env
+import Cachix.Client.Exception (CachixException (..))
 import Cachix.Client.OptionsParser (DaemonOptions (..), DaemonPushOptions (..))
 import Cachix.Client.OptionsParser qualified as Options
 import Cachix.Client.Retry qualified as Retry
@@ -15,11 +16,13 @@
 import Data.IORef
 import Data.Text qualified as T
 import Data.Time.Clock
+import Hercules.CNix.Store qualified as Store
 import Network.Socket qualified as Socket
 import Network.Socket.ByteString qualified as Socket.BS
 import Network.Socket.ByteString.Lazy qualified as Socket.LBS
 import Protolude
 import System.Environment (lookupEnv)
+import System.IO (hIsTerminalDevice)
 import System.IO.Error (isResourceVanishedError)
 
 data SocketError
@@ -37,10 +40,22 @@
     SocketStalled -> "The socket has stopped responding to pings"
     SocketDecodingError err -> "Failed to decode the message from socket: " <> toS err
 
-<<<<<<< HEAD
 -- | Queue up push requests with the daemon and wait for completion
 push :: Env -> DaemonOptions -> DaemonPushOptions -> [FilePath] -> IO ()
-push _env daemonOptions daemonPushOptions storePaths =
+push _env daemonOptions daemonPushOptions cliPaths = do
+  hasStdin <- not <$> hIsTerminalDevice stdin
+  inputStorePaths <-
+    case (hasStdin, cliPaths) of
+      (False, []) -> throwIO $ NoInput "You need to specify store paths either as stdin or as a command argument"
+      (True, []) -> map T.unpack . T.words <$> getContents
+      -- If we get both stdin and cli args, prefer cli args.
+      -- This avoids hangs in cases where stdin is non-interactive but unused by caller.
+      (_, paths) -> return paths
+
+  storePaths <- Store.withStore $ \store -> do
+    inputStorePaths' <- mapM (Store.followLinksToStorePath store . BS8.pack) inputStorePaths
+    mapM (fmap (toS . BS8.unpack) . Store.storePathToPath store) inputStorePaths'
+
   withDaemonConn (daemonSocketPath daemonOptions) $ \sock -> do
     let shouldWait = Options.shouldWait daemonPushOptions
     let pushRequest = Protocol.ClientPushRequest (PushRequest {storePaths = storePaths}) shouldWait
@@ -124,32 +139,6 @@
                     atomically $ writeTBMQueue rx (Right msg)
 
               go newLeftovers
-=======
--- | Queue up push requests with the daemon
---
--- TODO: wait for the daemon to respond that it has received the request
-push :: Env -> DaemonOptions -> [FilePath] -> IO ()
-push _env daemonOptions cliPaths = do
-  hasStdin <- not <$> hIsTerminalDevice stdin
-  inputStorePaths <-
-    case (hasStdin, cliPaths) of
-      (False, []) -> throwIO $ NoInput "You need to specify store paths either as stdin or as a command argument"
-      (True, []) -> map T.unpack . T.words <$> getContents
-      -- If we get both stdin and cli args, prefer cli args.
-      -- This avoids hangs in cases where stdin is non-interactive but unused by caller.
-      (_, paths) -> return paths
-
-  Store.withStore $ \store -> do
-    inputStorePaths' <- mapM (Store.followLinksToStorePath store . BS8.pack) inputStorePaths
-    inputStorePathsStr <- mapM (fmap (toS . BS8.unpack) . Store.storePathToPath store) inputStorePaths'
-
-    withDaemonConn (daemonSocketPath daemonOptions) $ \sock -> do
-      let pushRequest =
-            Protocol.ClientPushRequest $
-              PushRequest {storePaths = inputStorePathsStr}
-
-      Socket.LBS.sendAll sock $ Protocol.newMessage pushRequest
->>>>>>> a094b1af
 
 -- | Tell the daemon to stop and wait for it to gracefully exit
 stop :: Env -> DaemonOptions -> IO ()
